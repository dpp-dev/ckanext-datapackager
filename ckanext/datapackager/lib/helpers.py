--- conflicted
+++ resolved
@@ -85,7 +85,6 @@
     return _csv_data_from_file(open(path))
 
 
-<<<<<<< HEAD
 def group_by_name(schema):
     '''Return a schema dict regrouped by name
 
@@ -105,7 +104,8 @@
         return zip(fkey['fields'], fkey['reference']['fields'])
     except KeyError:
         return []
-=======
+
+
 def get_user_package_count(user):
     context = {
         'model': model,
@@ -116,5 +116,4 @@
         user_dict = toolkit.get_action('user_show')(context, {'id': user})
         return len(user_dict['datasets'])
     except (toolkit.ValidationError, toolkit.NotAuthorized, toolkit.NotFound):
-        return 0
->>>>>>> 04edcba0
+        return 0