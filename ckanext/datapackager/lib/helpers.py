--- conflicted
+++ resolved
@@ -87,16 +87,12 @@
 
     '''
     try:
-<<<<<<< HEAD
-        with open(upload.get_path(resource['id'])) as csv_file:
-            dialect = csv.Sniffer().sniff(csv_file.read(1024))
-            csv_file.seek(0)
-            csv_reader = csv.reader(csv_file, dialect)
-            csv_values = itertools.islice(csv_reader, preview_limit)
-            csv_values = zip(*csv_values)
-            return {'success': True, 'data': csv_values}
-    except (csv.Error, IOError) as exc:
-        return {'success': False, 'error': exc.strerror}
+        path = util.get_path_to_resource_file(resource)
+    except exceptions.ResourceFileDoesNotExistException:
+        return {'success': False,
+                'error': toolkit._("There's no uploaded file for this "
+                                   "resource")}
+    return _csv_data_from_file(open(path))
 
 
 def group_by_name(schema):
@@ -117,12 +113,4 @@
     try:
         return zip(fkey['fields'], fkey['reference']['fields'])
     except KeyError:
-        return []
-=======
-        path = util.get_path_to_resource_file(resource)
-    except exceptions.ResourceFileDoesNotExistException:
-        return {'success': False,
-                'error': toolkit._("There's no uploaded file for this "
-                                   "resource")}
-    return _csv_data_from_file(open(path))
->>>>>>> 165110b6
+        return []