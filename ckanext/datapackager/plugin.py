import csv
import itertools
import routes.mapper

import ckan.plugins as plugins
import ckan.plugins.toolkit as toolkit
import ckan.common as common
import ckan.lib.navl.validators as navl_validators
import ckan.lib.uploader as uploader

import ckanext.datapackager.lib.helpers as custom_helpers
import ckanext.datapackager.lib.csv as lib_csv
import ckanext.datapackager.lib.util as util
import ckanext.datapackager.logic.action.create
import ckanext.datapackager.logic.action.update
import ckanext.datapackager.logic.action.get
import ckanext.datapackager.logic.action.delete
import ckanext.datapackager.logic.validators as custom_validators
<<<<<<< HEAD
import ckanext.datapackager.exceptions as exceptions
=======
>>>>>>> 0fbada86


def _infer_schema_for_resource(resource):
    '''Return a JSON Table Schema for the given resource.

    This will guess column headers and types from the resource's CSV file.

    '''
<<<<<<< HEAD
    # Note: Since this function is only called after uploading a file,
    # we assume the resource does have an uploaded file and this line will not
    # raise an exception.
    path = util.get_path_to_resource_file(resource)

=======
    path = util.get_path_to_resource_file(resource)
>>>>>>> 0fbada86
    schema = lib_csv.infer_schema_from_csv_file(path)
    return schema


class SimpleCsvPreviewPlugin(plugins.SingletonPlugin):
    plugins.implements(plugins.IConfigurable)
    plugins.implements(plugins.IConfigurer)
    plugins.implements(plugins.IResourcePreview)

    DEFAULT_COLUMN_LIMIT = 10

    def configure(self, config):
        toolkit.requires_ckan_version('2.2')
        preview_limit = config.get('ckan.simple_csv_preview.column_limit',
                                   SimpleCsvPreviewPlugin.DEFAULT_COLUMN_LIMIT)
        try:
            self.preview_limit = int(preview_limit)
        except (ValueError, TypeError):
            raise toolkit.ValidationError(
                {'ckan.simple_csv_preview.column_limit': 'Invalid Integer'}
            )

    def update_config(self, config):
        plugins.toolkit.add_template_directory(config,
                                               'templates/simplecsvpreview')

    def can_preview(self, data_dict):
        resource = data_dict['resource']

        # should probably check out the details of mime/format
        # in https://github.com/ckan/ckan/pull/1350 and have this match
        # the pr there
        format = resource['format'].lower() if resource.get('format') else None
        mimetype = resource['mimetype'].lower() if resource.get('mimetype') else None
        types = ('csv', 'text/csv')
        is_csv = (format or mimetype) in types

        if resource.get('on_same_domain') and is_csv:
            return {'can_preview': True, 'quality': 1, }

        return {'can_preview': False}

    def setup_template_variables(self, context, data_dict):
        '''Adds csv_preview_data to the c variable.

        Will add the number of lines defined in
        ckan.simple_csv_preview.column_limit to csv_preview data, the preview
        data is transposed so the csv headers run down the left and each row
        of the csv file will appear as a column in the preview
        '''
        assert self.can_preview(data_dict)
        upload = uploader.ResourceUpload(data_dict['resource'])

        try:
            resource_id = data_dict['resource']['id']
            with open(upload.get_path(resource_id)) as csv_file:
                try:
                    dialect = csv.Sniffer().sniff(csv_file.read(1024))
                    csv_file.seek(0)
                    csv_reader = csv.reader(csv_file, dialect)
                    csv_data = itertools.islice(csv_reader, self.preview_limit)
                    plugins.toolkit.c.csv_preview_data = zip(*csv_data)
                except csv.Error, e:
                    plugins.toolkit.c.csv_error = e.message
        except IOError as e:
            plugins.toolkit.c.csv_error = e.message

    def preview_template(self, context, data_dict):
        return 'csv.html'


class DownloadSDFPlugin(plugins.SingletonPlugin):
    '''Plugin that adds downloading packages in Simple Data Format.

    Adds a Download button to package pages that downloads a Simple Data Format
    ZIP file of the package. Also adds an API for getting a package descriptor
    Simple Data Format JSON.

    '''
    plugins.implements(plugins.IActions)
    plugins.implements(plugins.IConfigurer)
    plugins.implements(plugins.IRoutes, inherit=True)

    def update_config(self, config):
        toolkit.add_template_directory(config, 'templates/download_sdf')

    def before_map(self, map_):
        map_.connect('/package/{package_id}/downloadsdf',
            controller='ckanext.datapackager.controllers.package:DataPackagerPackageController',
            action='download_sdf')
        return map_

    def get_actions(self):
        return {
            'package_to_sdf':
                ckanext.datapackager.logic.action.get.package_to_sdf,
        }


class DataPackagerPlugin(plugins.SingletonPlugin, toolkit.DefaultDatasetForm):
    '''The main plugin class for ckanext-datapackager.

    '''
    plugins.implements(plugins.IConfigurer)
    plugins.implements(plugins.IRoutes, inherit=True)
    plugins.implements(plugins.ITemplateHelpers)
    plugins.implements(plugins.IResourceUpload)
    plugins.implements(plugins.IActions)
    plugins.implements(plugins.IDatasetForm)

    def update_config(self, config):
        '''Update CKAN's configuration.

        See IConfigurer.

        '''
        toolkit.add_template_directory(config,
                                       'templates/datapackager_ckan_theme')
        toolkit.add_resource('fanstatic', 'datapackager')

    def _default_routes(self, map_):
        '''Make all the CKAN default routes that we use.

        This re-makes some of the CKAN default routes, but only the ones that
        we want. Some of these have been modified from the defaults, e.g.
        replace "dataset" with "package" in URLs.

        '''
        GET = dict(method=['GET'])
        PUT = dict(method=['PUT'])
        POST = dict(method=['POST'])
        DELETE = dict(method=['DELETE'])
        GET_POST = dict(method=['GET', 'POST'])
        PUT_POST = dict(method=['PUT', 'POST'])

        map_.connect('home', '/', controller='home', action='index')

        with routes.mapper.SubMapper(map_, controller='user') as m:
            m.connect('/user/edit', action='edit')
            # Note: openid users have slashes in their ids, so need the
            # wildcard in the route.
            m.connect('user_edit', '/user/edit/{id:.*}', action='edit',
                    ckan_icon='cog')
            m.connect('user_delete', '/user/delete/{id}', action='delete')
            m.connect('/user/reset/{id:.*}', action='perform_reset')
            m.connect('register', '/user/register', action='register')
            m.connect('login', '/user/login', action='login')
            m.connect('/user/_logout', action='logout')
            m.connect('/user/logged_in', action='logged_in')
            m.connect('/user/logged_out', action='logged_out')
            m.connect('/user/logged_out_redirect', action='logged_out_page')
            m.connect('/user/reset', action='request_reset')
            m.connect('/user/me', action='me')
            m.connect('/user/set_lang/{lang}', action='set_lang')
            m.connect('user_datasets', '/user/{id:.*}', action='read',
                    ckan_icon='sitemap')

        with routes.mapper.SubMapper(map_, controller='package') as m:
            m.connect('add dataset', '/package/new', action='new')
            m.connect('/package/{action}',
                    requirements=dict(action='|'.join([
                        'list',
                        'autocomplete',
                    ])))

            m.connect('/package/{action}/{id}/{revision}', action='read_ajax',
                    requirements=dict(action='|'.join([
                        'read',
                        'edit',
                    ])))
            m.connect('/package/{action}/{id}',
                    requirements=dict(action='|'.join([
                        'read_ajax',
                        'history_ajax',
                        'delete',
                        'api_data',
                    ])))
            m.connect('dataset_edit', '/package/edit/{id}', action='edit',
                    ckan_icon='edit')
            m.connect('/package/{id}.{format}', action='read')
            m.connect('dataset_resources', '/package/files/{id}',
                    action='resources', ckan_icon='reorder')
            m.connect('dataset_read', '/package/{id}', action='read',
                    ckan_icon='sitemap')
            m.connect('/package/{id}/file/{resource_id}',
                    action='resource_read')
            m.connect('/package/{id}/file_delete/{resource_id}',
                    action='resource_delete')
            m.connect('resource_edit',
                      '/package/{id}/file_edit/{resource_id}',
                      action='resource_edit', ckan_icon='edit')
            m.connect('/package/{id}/file/{resource_id}/download',
                    action='resource_download')
            m.connect(
                '/package/{id}/file/{resource_id}/download/{filename}',
                action='resource_download')
            m.connect('/package/{id}/file/{resource_id}/embed',
                    action='resource_embedded_dataviewer')
            m.connect('/package/{id}/file/{resource_id}/viewer',
                    action='resource_embedded_dataviewer', width="960",
                    height="800")
            m.connect('/package/{id}/file/{resource_id}/preview',
                    action='resource_datapreview')

        map_.connect('/package/new_file/{id}', controller='package',
                     action='new_resource')

        register_list = [
            'package',
            'resource',
            'tag',
            'group',
            'related',
            'revision',
            'licenses',
            'rating',
            'user',
            'activity'
        ]
        register_list_str = '|'.join(register_list)

        with routes.mapper.SubMapper(map_, controller='api',
            path_prefix='/api{ver:/3|}', ver='/3') as m:
            m.connect('/action/{logic_function}', action='action',
                    conditions=GET_POST)

        # /api ver 1, 2, 3 or none
        with routes.mapper.SubMapper(map_, controller='api',
            path_prefix='/api{ver:/1|/2|/3|}', ver='/1') as m:
            m.connect('', action='get_api')
            m.connect('/search/{register}', action='search')

        # /api ver 1, 2 or none
        with routes.mapper.SubMapper(map_, controller='api',
            path_prefix='/api{ver:/1|/2|}', ver='/1') as m:
            m.connect('/tag_counts', action='tag_counts')
            m.connect('/rest', action='index')
            m.connect('/qos/throughput/', action='throughput', conditions=GET)

        # /api/rest ver 1, 2 or none
        with routes.mapper.SubMapper(map_, controller='api',
            path_prefix='/api{ver:/1|/2|}', ver='/1',
            requirements=dict(register=register_list_str)) as m:

            m.connect('/rest/{register}', action='list', conditions=GET)
            m.connect('/rest/{register}', action='create', conditions=POST)
            m.connect('/rest/{register}/{id}', action='show', conditions=GET)
            m.connect('/rest/{register}/{id}', action='update', conditions=PUT)
            m.connect('/rest/{register}/{id}', action='update',
                      conditions=POST)
            m.connect('/rest/{register}/{id}', action='delete',
                      conditions=DELETE)
            m.connect('/rest/{register}/{id}/:subregister', action='list',
                    conditions=GET)
            m.connect('/rest/{register}/{id}/:subregister', action='create',
                    conditions=POST)
            m.connect('/rest/{register}/{id}/:subregister/{id2}',
                      action='create', conditions=POST)
            m.connect('/rest/{register}/{id}/:subregister/{id2}',
                      action='show', conditions=GET)
            m.connect('/rest/{register}/{id}/:subregister/{id2}',
                      action='update', conditions=PUT)
            m.connect('/rest/{register}/{id}/:subregister/{id2}',
                      action='delete', conditions=DELETE)

        # /api/util ver 1, 2 or none
        with routes.mapper.SubMapper(map_, controller='api',
            path_prefix='/api{ver:/1|/2|}', ver='/1') as m:
            m.connect('/util/user/autocomplete', action='user_autocomplete')
            m.connect('/util/is_slug_valid', action='is_slug_valid',
                    conditions=GET)
            m.connect('/util/dataset/autocomplete',
                action='dataset_autocomplete', conditions=GET)
            m.connect('/util/tag/autocomplete', action='tag_autocomplete',
                    conditions=GET)
            m.connect('/util/resource/format_autocomplete',
                    action='format_autocomplete', conditions=GET)
            m.connect('/util/resource/format_icon',
                    action='format_icon', conditions=GET)
            m.connect('/util/group/autocomplete', action='group_autocomplete')
            m.connect('/util/markdown', action='markdown')
            m.connect('/util/dataset/munge_name', action='munge_package_name')
            m.connect('/util/dataset/munge_title_to_name',
                    action='munge_title_to_package_name')
            m.connect('/util/tag/munge', action='munge_tag')
            m.connect('/util/status', action='status')
            m.connect('/util/snippet/{snippet_path:.*}', action='snippet')
            m.connect('/i18n/{lang}', action='i18n_js_translations')

        with routes.mapper.SubMapper(map_,
            controller='ckan.controllers.storage:StorageAPIController') as m:
            m.connect('storage_api', '/api/storage', action='index')
            m.connect('storage_api_set_metadata',
                      '/api/storage/metadata/{label:.*}',
                      action='set_metadata', conditions=PUT_POST)
            m.connect('storage_api_get_metadata',
                      '/api/storage/metadata/{label:.*}',
                      action='get_metadata', conditions=GET)
            m.connect('storage_api_auth_request',
                    '/api/storage/auth/request/{label:.*}',
                    action='auth_request')
            m.connect('storage_api_auth_form',
                    '/api/storage/auth/form/{label:.*}',
                    action='auth_form')

        with routes.mapper.SubMapper(map_,
                controller='ckan.controllers.storage:StorageController') as m:
            m.connect('storage_upload', '/storage/upload',
                    action='upload')
            m.connect('storage_upload_handle', '/storage/upload_handle',
                    action='upload_handle')
            m.connect('storage_upload_success', '/storage/upload/success',
                    action='success')
            m.connect('storage_upload_success_empty', '/storage/upload/success_empty',
                    action='success_empty')
            m.connect('storage_file', '/storage/f/{label:.*}',
                    action='file')

        with routes.mapper.SubMapper(map_, controller='util') as m:
            m.connect('/i18n/strings_{lang}.js', action='i18n_js_strings')
            m.connect('/util/redirect', action='redirect')
            m.connect('/testing/primer', action='primer')
            m.connect('/testing/markup', action='markup')

        map_.connect('/*url', controller='template', action='view')

        return map_


    def after_map(self, map_):

        # We seem to have to connect at least some of the default routes in
        # both before_map() and after_map(), otherwise some of our changes of
        # "dataset" to "package" don't work some of the time.
        return self._default_routes(map_)

    def before_map(self, map_):
        '''Customize CKAN's route map and return it.

        CKAN calls this method before the default routes map is generated, so
        any routes set in this method will override any conflicting default
        routes.

        See IRoutes and http://routes.readthedocs.org

        '''
        # After you login or register CKAN redirects you to your user dashboard
        # page. We're not using CKAN's user dashboard (we're just using user
        # profile pages as dashboards instead) so redirect /dashboard to
        # /user/{user_name}.
        # (Note the URL requires the user name which is not available in this
        # method, that's why we seem to need our own controller and action
        # method to handle the redirect.)
        map_.connect('/dashboard',
            controller='ckanext.datapackager.controllers.user:DataPackagerUserController',
            action='read')

        # After they logout just redirect people to the front page, not the
        # stupid 'You have been logged out' page that CKAN has by default.
        map_.redirect('/user/logged_out_redirect', '/')

        # This makes the second stage of the dataset creation process skip
        # straight to the dataset read page, instead of going to the third
        # stage, which we're not using.
        map_.connect('/dataset/new_metadata/{id}',
            controller='ckanext.datapackager.controllers.package:DataPackagerPackageController',
            action='new_metadata')

        map_.connect(
            '/package/{package_id}/file/{resource_id}/schema/{index}',
            controller='ckanext.datapackager.controllers.package:DataPackagerPackageController',
            action='view_metadata_field',
        )

        map_.connect(
            '/package/{package_id}/file/{resource_id}/schema',
            controller='ckanext.datapackager.controllers.package:DataPackagerPackageController',
            action='view_metadata',
        )
        # Add in just the CKAN default routes that we're using.
        map_ = self._default_routes(map_)

        # This route matches any URL and sends them all to 404. All routes
        # except the ones defined above will be 404'd, including all CKAN's
        # default routes except the ones we add back in above.
        map_.connect(R'{url:.*}',
            controller='ckanext.datapackager.controllers.fourohfour:DataPackager404Controller',
            action='fourohfour')

        return map_

    def get_helpers(self):
        '''Return this plugin's custom template helper functions.

        See ITemplateHelpers.

        '''
        return {
            'resource_display_name': custom_helpers.resource_display_name,
            'get_resource_schema_field': custom_helpers.get_resource_schema_field,
            'get_resource_schema': custom_helpers.get_resource_schema,
            'get_resource_by_id': custom_helpers.get_resource,
        }

    def after_upload(self, context, resource):

        schema = _infer_schema_for_resource(resource)
        schema = common.json.dumps(schema)
        resource['schema'] = schema
        toolkit.get_action('resource_update')(context, resource)

    def get_actions(self):

        return {
            'resource_schema_field_create':
                ckanext.datapackager.logic.action.create.resource_schema_field_create,
            'resource_schema_field_update':
                ckanext.datapackager.logic.action.update.resource_schema_field_update,
            'resource_schema_field_delete':
                ckanext.datapackager.logic.action.delete.resource_schema_field_delete,
            'resource_schema_show':
                ckanext.datapackager.logic.action.get.resource_schema_show,
            'resource_schema_field_show':
                ckanext.datapackager.logic.action.get.resource_schema_field_show,
            'resource_schema_pkey_show':
                ckanext.datapackager.logic.action.get.resource_schema_pkey_show,
            'resource_schema_pkey_create':
                ckanext.datapackager.logic.action.create.resource_schema_pkey_create,
            'resource_schema_pkey_update':
                ckanext.datapackager.logic.action.update.resource_schema_pkey_update,
            'resource_schema_pkey_delete':
                ckanext.datapackager.logic.action.delete.resource_schema_pkey_delete,
        }

    def package_types(self):
        '''Return the list of package types that this plugin handles as an
        IDatasetForm plugin.

        '''
        # Even though we're not using this feature, we have to return something
        # iterable here or CKAN crashes.
        return []

    def is_fallback(self):
        # Make this plugin the default IDatasetForm plugin.
        return True

    def _modify_package_schema(self, schema):
        schema['resources']['name'] = [
            custom_validators.resource_name_validator]
        schema['resources']['format'] = [
            navl_validators.ignore_missing,
            custom_validators.resource_format_validator,
        ]
        return schema

    def create_package_schema(self):

        schema = super(DataPackagerPlugin, self).create_package_schema()
        schema = self._modify_package_schema(schema)
        return schema

    def update_package_schema(self):

        schema = super(DataPackagerPlugin, self).update_package_schema()
        schema = self._modify_package_schema(schema)
        return schema<|MERGE_RESOLUTION|>--- conflicted
+++ resolved
@@ -16,10 +16,6 @@
 import ckanext.datapackager.logic.action.get
 import ckanext.datapackager.logic.action.delete
 import ckanext.datapackager.logic.validators as custom_validators
-<<<<<<< HEAD
-import ckanext.datapackager.exceptions as exceptions
-=======
->>>>>>> 0fbada86
 
 
 def _infer_schema_for_resource(resource):
@@ -28,15 +24,10 @@
     This will guess column headers and types from the resource's CSV file.
 
     '''
-<<<<<<< HEAD
     # Note: Since this function is only called after uploading a file,
     # we assume the resource does have an uploaded file and this line will not
     # raise an exception.
     path = util.get_path_to_resource_file(resource)
-
-=======
-    path = util.get_path_to_resource_file(resource)
->>>>>>> 0fbada86
     schema = lib_csv.infer_schema_from_csv_file(path)
     return schema
 
