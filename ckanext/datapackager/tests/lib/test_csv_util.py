'''Unit tests for lib/csv_utils.py.

'''
import os.path
import mock
import StringIO

import nose.tools

import ckanext.datapackager.lib.csv_utils as csv_utils
import ckanext.datapackager.exceptions as exceptions


def test_infer_schema_from_csv_file():
    '''Test that infer_schema_from_csv_file infers the correct schema from a
    sample CSV file.

    This should be broken up into different tests for different types of CSV
    file. For now we just have this.

    '''
    # Get the absolute path to the test data file.
    path = '../test-data/lahmans-baseball-database/AllstarFull.csv'
    path = os.path.join(os.path.split(__file__)[0], path)
    abspath = os.path.abspath(path)

    schema = csv_utils.infer_schema_from_csv_file(abspath)

    assert schema == {
        'fields': [
            {'index': 0, 'name': 'playerID', 'type': 'string'},
            {'25%': 1957.0,
             '50%': 1975.0,
             '75%': 1996.0,
             'count': 4912.0,
             'index': 1,
             'max': 2013.0,
             'mean': 1975.2168159609121,
             'min': 1933.0,
             'name': 'yearID',
             'std': 23.055456639147902,
             'type': 'integer'},
            {'25%': 0.0,
             '50%': 0.0,
             '75%': 0.0,
             'count': 4912.0,
             'index': 2,
             'max': 2.0,
             'mean': 0.14128664495114007,
             'min': 0.0,
             'name': 'gameNum',
             'std': 0.46806965450335747,
             'type': 'integer'},
            {'index': 3, 'name': 'gameID', 'type': 'string'},
            {'index': 4, 'name': 'teamID', 'type': 'string'},
            {'index': 5, 'name': 'lgID', 'type': 'string'},
            {'25%': 1.0,
             '50%': 1.0,
             '75%': 1.0,
             'count': 4875.0,
             'index': 6,
             'max': 1.0,
             'mean': 0.78174358974358971,
             'min': 0.0,
             'name': 'GP',
             'std': 0.41310477594222272,
             'type': 'number'},
            {'25%': 3.0,
             '50%': 5.0,
             '75%': 7.0,
             'count': 1540.0,
             'index': 7,
             'max': 10.0,
             'mean': 5.0519480519480515,
             'min': 0.0,
             'name': 'startingPos',
             'std': 2.646100537485232,
             'type': 'number'}
        ]
    }

def test_infer_schema_from_another_csv_file():
    '''Another sample CSV file test.'''

    path = '../test-data/test.csv'
    path = os.path.join(os.path.split(__file__)[0], path)
    abspath = os.path.abspath(path)

    schema = csv_utils.infer_schema_from_csv_file(abspath)

    fields = schema['fields']
    assert len(fields) == 7
    nose.tools.assert_equals(
        fields[0],
        {
            'index': 0,
            'name': 'datetime',
            'temporal_extent': '2011-12-30T00:00:00/2011-12-30T00:00:00',
            'type': 'datetime',
        }
    )
    assert fields[1]['index'] == 1
    assert fields[1]['name'] == 'timedelta'
    assert fields[1]['type'] == 'string'
    assert fields[2]['index'] == 2
    assert fields[2]['name'] == 'integer'
    assert fields[2]['type'] == 'integer'


<<<<<<< HEAD
def test_infer_dates_in_schema_from_csv_file():
    # get the absolute path to the test data file.
    path = '../test-data/data.csv'
    path = os.path.join(os.path.split(__file__)[0], path)
    abspath = os.path.abspath(path)

    schema = csv_utils.infer_schema_from_csv_file(abspath)
    nose.tools.assert_equals(schema['fields'][0]['type'], 'datetime')


@mock.patch('ckanext.datapackager.lib.csv_utils.temporal_extent')
def test_infer_schema_temporal_extent_raises_error(m):
    '''infer dates from a temporal extent, but raise an exception

    Test that infer_schema_from_csv_file handles exceptions well
    '''
    m.side_effect = [ValueError(), TypeError, IOError, IndexError()]
    # get the absolute path to the test data file.
    path = '../test-data/data.csv'
    path = os.path.join(os.path.split(__file__)[0], path)
    abspath = os.path.abspath(path)

    #run the test 4 time for each of our possible exceptions raised
    #by temporal_extent
    for i in range(4):
        schema = csv_utils.infer_schema_from_csv_file(abspath)
        nose.tools.assert_equals(schema['fields'][0]['type'], 'datetime')
=======
def test_infer_schema_from_non_csv_file():
    '''infer_schema_from_csv_file() should raise CouldNotReadCSVException if
    called with a non-CSV file.

    '''
    path = '../test-data/not-a-csv.png'
    path = os.path.join(os.path.split(__file__)[0], path)
    abspath = os.path.abspath(path)

    nose.tools.assert_raises(exceptions.CouldNotReadCSVException,
                             csv_utils.infer_schema_from_csv_file, abspath)

>>>>>>> c6d760d9

def test_temporal_extent_MM_DD_YY():
    '''Test temporal_extent() with MM-DD-YY-formatted date strings.

    '''
    csv_text = ('number,date\n'
                '0,06-23-17\n'
                '1,07-23-17\n'
                '2,012-13-23')
    csv_file = StringIO.StringIO(csv_text)

    extent = csv_utils.temporal_extent(csv_file, column_num=1)

    assert extent == '2017-06-23T00:00:00/2023-12-13T00:00:00'


def test_temporal_extent_YYYY():
    '''Test temporal_extent() with YYYY-formatted (year only) date strings.

    '''
    csv_text = ('number,date\n'
                '0,1933\n'
                '1,1997\n'
                '2,2016')
    csv_file = StringIO.StringIO(csv_text)

    extent = csv_utils.temporal_extent(csv_file, column_num=1)

    assert extent == '1933-01-01T00:00:00/2016-01-01T00:00:00'


def test_temporal_extent_with_all_non_date_values():
    '''temporal_extent() should raise ValueError if given data with all
    non-date values.

    '''
    csv_text = ('number,date\n'
                '0,foo\n'
                '1,bar\n'
                '2,gar')
    csv_file = StringIO.StringIO(csv_text)

    nose.tools.assert_raises(ValueError, csv_utils.temporal_extent, csv_file,
                             column_num=1)


def test_temporal_extent_with_some_date_values():
    '''temporal_extent() should raise ValueError if given data containing some
    dates and some non-date values.

    '''
    csv_text = ('number,date\n'
                '0,1933\n'
                '1,bar\n'
                '2,2007')
    csv_file = StringIO.StringIO(csv_text)

    nose.tools.assert_raises(ValueError, csv_utils.temporal_extent, csv_file,
                             column_num=1)


def test_temporal_extent_with_timezone():
    '''If given dates with timezones in the input data, temporal_extent()
    should output dates with UTC offsets.

    '''
    csv_text = ('number,date\n'
                '1,Fri Sep 26 11:22:13 CET 2007\n'
                '2,Sun Sep 28 09:11:45 CET 2007\n'
                '0,Thu Sep 25 10:36:28 CET 2007\n')
    csv_file = StringIO.StringIO(csv_text)

    extent = csv_utils.temporal_extent(csv_file, column_num=1)

    nose.tools.assert_equals(
        extent,
        '2007-09-25T10:36:28+01:00/2007-09-28T09:11:45+01:00'
    )


def test_temporal_extent_with_mixed_naive_and_aware_dates():
    '''temporal_extent() should raise TypeError if given data containing both
    timezone-naive and timezone-aware datetimes.

    '''
    csv_text = ('number,date\n'
                '1,Fri Sep 26 11:22:13 CET 2007\n'
                '2,Sun Sep 28 09:11:45 2007\n'
                '0,Thu Sep 25 10:36:28 CKT 2007\n')
    csv_file = StringIO.StringIO(csv_text)

    nose.tools.assert_raises(TypeError, csv_utils.temporal_extent, csv_file,
                             column_num=1)


def test_temporal_extent_with_mixed_timezones():

    csv_text = ('number,date\n'
                '1,Fri Sep 26 11:22:13 CET 2007\n'
                '2,Sun Sep 28 09:11:45 GMT 2007\n'
                '0,Thu Sep 25 10:36:28 CET 2007\n')
    csv_file = StringIO.StringIO(csv_text)

    extent = csv_utils.temporal_extent(csv_file, column_num=1)
    nose.tools.assert_equals(
        extent,
        '2007-09-25T10:36:28+01:00/2007-09-28T09:11:45+00:00'
    )


def test_temporal_extent_with_nonexistent_path():

    nose.tools.assert_raises(IOError, csv_utils.temporal_extent,
                             '/foo/bar/fsdfs/fdsfsd', column_num=1)


def test_temporal_extent_with_noncsv_file():

    nose.tools.assert_raises(IOError, csv_utils.temporal_extent,
                             '../test-data/not-a-csv.png', column_num=1)


def test_temporal_extent_with_invalid_path():

    nose.tools.assert_raises(IOError, csv_utils.temporal_extent,
                             path={'foo': 'bar'}, column_num=1)


def test_temporal_extent_with_nonexistent_index():

    csv_text = ('number,date\n'
                '1,Fri Sep 26 11:22:13 CET 2007\n'
                '2,Sun Sep 28 09:11:45 GMT 2007\n'
                '0,Thu Sep 25 10:36:28 CET 2007\n')
    csv_file = StringIO.StringIO(csv_text)

    nose.tools.assert_raises(IndexError, csv_utils.temporal_extent, csv_file,
                             column_num=6)


def test_temporal_extent_with_invalid_index():

    csv_text = ('number,date\n'
                '1,Fri Sep 26 11:22:13 CET 2007\n'
                '2,Sun Sep 28 09:11:45 GMT 2007\n'
                '0,Thu Sep 25 10:36:28 CET 2007\n')
    csv_file = StringIO.StringIO(csv_text)

    nose.tools.assert_raises(ValueError, csv_utils.temporal_extent, csv_file,
                             column_num={'foo': 'bar'})
<|MERGE_RESOLUTION|>--- conflicted
+++ resolved
@@ -107,7 +107,6 @@
     assert fields[2]['type'] == 'integer'
 
 
-<<<<<<< HEAD
 def test_infer_dates_in_schema_from_csv_file():
     # get the absolute path to the test data file.
     path = '../test-data/data.csv'
@@ -135,7 +134,8 @@
     for i in range(4):
         schema = csv_utils.infer_schema_from_csv_file(abspath)
         nose.tools.assert_equals(schema['fields'][0]['type'], 'datetime')
-=======
+
+
 def test_infer_schema_from_non_csv_file():
     '''infer_schema_from_csv_file() should raise CouldNotReadCSVException if
     called with a non-CSV file.
@@ -148,7 +148,6 @@
     nose.tools.assert_raises(exceptions.CouldNotReadCSVException,
                              csv_utils.infer_schema_from_csv_file, abspath)
 
->>>>>>> c6d760d9
 
 def test_temporal_extent_MM_DD_YY():
     '''Test temporal_extent() with MM-DD-YY-formatted date strings.
@@ -298,4 +297,4 @@
     csv_file = StringIO.StringIO(csv_text)
 
     nose.tools.assert_raises(ValueError, csv_utils.temporal_extent, csv_file,
-                             column_num={'foo': 'bar'})
+                             column_num={'foo': 'bar'})