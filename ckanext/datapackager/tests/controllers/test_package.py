--- conflicted
+++ resolved
@@ -1,20 +1,12 @@
 '''Functional tests for controllers/package.py.'''
-<<<<<<< HEAD
-import os.path
+import os
 import zipfile
 import StringIO
 import json
 
 import nose.tools
 
-import ckan.plugins.toolkit as toolkit
-=======
-import os
-
-import nose.tools as nt
-
 import ckan.model as model
->>>>>>> dfd09b7b
 import ckan.new_tests.factories as factories
 import ckan.new_tests.helpers as helpers
 import ckan.plugins.toolkit as toolkit
@@ -103,7 +95,6 @@
         schema = resource['schema']
         assert 'fields' in schema
 
-<<<<<<< HEAD
     def test_download_sdf(self):
         '''Test downloading a Simple Data Format ZIP file of a package.
 
@@ -215,7 +206,7 @@
             controller='ckanext.datapackager.controllers.package:DataPackagerPackageController',
             action='download_sdf',
             package_id=dataset['name'])
-=======
+
     def test_resource_schema_field(self):
         #create test package and resource
         usr = toolkit.get_action('get_site_user')({'model':model,'ignore_auth': True},{})
@@ -238,25 +229,25 @@
         start = response.body.index('Snippet package/snippets/resource_schema_field.html start')
         end = response.body.index('Snippet package/snippets/resource_schema_field.html end')
         snippet = response.body[start:end]
-        nt.assert_in('index', snippet)
-        nt.assert_in('0', snippet)
-        nt.assert_in('type', snippet)
-        nt.assert_in('string', snippet)
-        nt.assert_in('name', snippet)
-        nt.assert_in('playerID', snippet)
+        nose.tools.assert_in('index', snippet)
+        nose.tools.assert_in('0', snippet)
+        nose.tools.assert_in('type', snippet)
+        nose.tools.assert_in('string', snippet)
+        nose.tools.assert_in('name', snippet)
+        nose.tools.assert_in('playerID', snippet)
 
         #check the list of links to other fields are in the secondary content
         start = response.body.index('Snippet package/snippets/resource_schema_list.html start')
         end = response.body.index('Snippet package/snippets/resource_schema_list.html end')
         snippet = response.body[start:end]
-        nt.assert_in('playerID', snippet)
-        nt.assert_in('yearID', snippet)
-        nt.assert_in('gameNum', snippet)
-        nt.assert_in('gameID', snippet)
-        nt.assert_in('teamID', snippet)
-        nt.assert_in('lgID', snippet)
-        nt.assert_in('GP', snippet)
-        nt.assert_in('startingPos', snippet)
+        nose.tools.assert_in('playerID', snippet)
+        nose.tools.assert_in('yearID', snippet)
+        nose.tools.assert_in('gameNum', snippet)
+        nose.tools.assert_in('gameID', snippet)
+        nose.tools.assert_in('teamID', snippet)
+        nose.tools.assert_in('lgID', snippet)
+        nose.tools.assert_in('GP', snippet)
+        nose.tools.assert_in('startingPos', snippet)
 
     def test_resource_schema(self):
         #create test package and resource
@@ -282,12 +273,11 @@
         snippet = response.body[start:end]
 
         # check that the list of schema fields have been rendered into our template
-        nt.assert_in('playerID', snippet)
-        nt.assert_in('yearID', snippet)
-        nt.assert_in('gameNum', snippet)
-        nt.assert_in('gameID', snippet)
-        nt.assert_in('teamID', snippet)
-        nt.assert_in('lgID', snippet)
-        nt.assert_in('GP', snippet)
-        nt.assert_in('startingPos', snippet)
->>>>>>> dfd09b7b
+        nose.tools.assert_in('playerID', snippet)
+        nose.tools.assert_in('yearID', snippet)
+        nose.tools.assert_in('gameNum', snippet)
+        nose.tools.assert_in('gameID', snippet)
+        nose.tools.assert_in('teamID', snippet)
+        nose.tools.assert_in('lgID', snippet)
+        nose.tools.assert_in('GP', snippet)
+        nose.tools.assert_in('startingPos', snippet)