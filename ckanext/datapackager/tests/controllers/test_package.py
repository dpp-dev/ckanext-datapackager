'''Functional tests for controllers/package.py.'''
import os
import zipfile
import StringIO
import json

import nose.tools
import bs4
import ckanapi

from ckan.common import OrderedDict
import ckan.model as model
import ckan.new_tests.factories as factories
import ckan.new_tests.helpers as helpers
import ckan.plugins.toolkit as toolkit
import ckanext.datapackager.tests.helpers as custom_helpers
import ckanext.datapackager.controllers.package as package_controller
import ckanapi


def _get_csv_file(relative_path):
        path = os.path.join(os.path.split(__file__)[0], relative_path)
        abspath = os.path.abspath(path)
        csv_file = open(abspath)
        return csv_file


class TestDataPackagerPackageController(
        custom_helpers.FunctionalTestBaseClass):
    '''Functional tests for the DataPackagerPackageController class.'''

    def test_add_package(self):
        '''Test the custom two-step add package process.

        CKAN's three-step add dataset process should be changed into a two-step
        process, with the user being redirected to the package read page after
        the second step.

        '''
        user = factories.User()
        extra_environ = {'REMOTE_USER': str(user['name'])}
        package_title = 'my test package'
        package_name = 'my-test-package'

        # Get the new package page (first form).
        response = self.app.get('/package/new', extra_environ=extra_environ)
        assert response.status_int == 200

        # Fill out the form and submit it.
        form = response.forms[0]
        form['title'] = package_title
        form['name'] = package_name
        form['version'] = '0.1beta'
        form['notes'] = 'Just a test package nothing to see here'
        response = form.submit('save', extra_environ=extra_environ)

        # Follow the redirect to the second form.
        assert response.status_int == 302
        response = response.follow(extra_environ=extra_environ)

        assert response.status_int == 200

        # Get the CSV file to upload.
        path = '../test-data/lahmans-baseball-database/AllstarFull.csv'
        path = os.path.join(os.path.split(__file__)[0], path)
        abspath = os.path.abspath(path)

        # Fill out the form and submit it.
        form = response.forms[0]
        form['upload'] = ('upload', abspath)
        form['name'] = 'My test CSV file'
        response = form.submit('save', extra_environ=extra_environ)

        # Follow the redirect to the third form.
        assert response.status_int == 302
        assert '/dataset/new_metadata/my-test-package' in response.location, response.location
        response = response.follow(extra_environ=extra_environ)

        # The third form immediately redirects you to the dataset read page.
        assert response.status_int == 302
        assert '/package/my-test-package' in response.location
        response = response.follow(extra_environ=extra_environ)

        assert response.status_int == 200

        # Test that the package and resource were created.
        api = ckanapi.TestAppCKAN(self.app, apikey=user['apikey'])
        package = api.action.package_show(id='my-test-package')
        assert package['title'] == 'my test package'
        assert package['state'] == 'active'
        resources = package['resources']
        assert len(resources) == 1

        # Test that the schema was inserted into the resource.
        # (Unit tests elsewhere test whether the contents of the schemas are
        # correct.)
        resource = resources[0]
        assert 'schema' in resource
        schema = resource['schema']
        assert 'fields' in schema

    def test_download_tdf(self):
        '''Test downloading a Tabular Data Format ZIP file of a package.

        '''
        user = factories.Sysadmin()
        api = ckanapi.TestAppCKAN(self.app, apikey=user['apikey'])
        dataset = factories.Dataset()

        # Add a resource with a linked-to, not uploaded, data file.
        linked_resource = factories.Resource(dataset=dataset,
            url='http://test.com/test-url-1',
            schema='{"fields":[{"type":"string", "name":"col1"}]}')

        # Add a resource with an uploaded data file.
        csv_path = '../test-data/lahmans-baseball-database/AllstarFull.csv'
        csv_file = _get_csv_file(csv_path)
        api.action.resource_create(package_id=dataset['id'],
            name='AllstarFull.csv', upload=csv_file)

        # Download the package's SDF ZIP file.
        url = toolkit.url_for(
            controller='ckanext.datapackager.controllers.package:DataPackagerPackageController',
            action='download_tabular_data_format',
            package_id=dataset['name'])
        response = self.app.get(url)

        # Open the response as a ZIP file.
        zip_ = zipfile.ZipFile(StringIO.StringIO(response.body))

        # Check that the ZIP file contains the files we expect.
        nose.tools.assert_equals(zip_.namelist(),
                                 ['AllstarFull.csv', 'datapackage.json'])

        # Extract datapackage.json from the zip file and load it as json.
        datapackage = json.load(zip_.open('datapackage.json'))

        # Check the contents of the datapackage.json file.
        nose.tools.assert_equals(dataset['name'], datapackage['name'])

        resources = datapackage['resources']
        nose.tools.assert_equals(linked_resource['url'], resources[0]['url'])
        schema = resources[0]['schema']
        nose.tools.assert_equals(
            {'fields': [{'type': 'string', 'name': 'col1'}]}, schema)

        nose.tools.assert_equals(resources[1]['path'], 'AllstarFull.csv')

        # Check the contenst of the AllstarFull.csv file.
        assert (zip_.open('AllstarFull.csv').read() ==
                _get_csv_file(csv_path).read())

    def test_download_tdf_with_three_files(self):
        '''Upload three CSV files to a package and test downloading the ZIP.'''

        user = factories.Sysadmin()
        api = ckanapi.TestAppCKAN(self.app, apikey=user['apikey'])
        dataset = factories.Dataset()

        def filename(path):
            return os.path.split(path)[1]

        csv_paths = ('../test-data/lahmans-baseball-database/AllstarFull.csv',
            '../test-data/lahmans-baseball-database/PitchingPost.csv',
            '../test-data/lahmans-baseball-database/TeamsHalf.csv')
        for path in csv_paths:
            csv_file = _get_csv_file(path)
            api.action.resource_create(package_id=dataset['id'],
                name=filename(path), upload=csv_file)

        # Download the package's SDF ZIP file.
        url = toolkit.url_for(
            controller='ckanext.datapackager.controllers.package:DataPackagerPackageController',
            action='download_tabular_data_format',
            package_id=dataset['name'])
        response = self.app.get(url)

        # Open the response as a ZIP file.
        zip_ = zipfile.ZipFile(StringIO.StringIO(response.body))

        # Check that the ZIP file contains the files we expect.
        nose.tools.assert_equals(zip_.namelist(),
            [filename(path) for path in csv_paths] + ['datapackage.json'])

        # Extract datapackage.json from the zip file and load it as json.
        datapackage = json.load(zip_.open('datapackage.json'))

        # Check the contents of the datapackage.json file.
        nose.tools.assert_equals(dataset['name'], datapackage['name'])
        resources = datapackage['resources']
        for csv_path, resource in zip(csv_paths, resources):
            nose.tools.assert_equals(resource['path'], filename(csv_path))
            assert 'schema' in resource

        # Check the contents of the CSV files.
        for csv_path in csv_paths:
            assert (zip_.open(filename(csv_path)).read() ==
                    _get_csv_file(csv_path).read())

    def test_that_download_button_is_on_page(self):
        '''Tests that the download button is shown on the package pages.'''

        dataset = factories.Dataset()

        response = self.app.get('/package/{0}'.format(dataset['name']))
        soup = response.html
        download_button = soup.find(id='download_tdf_button')
        download_url = download_button['href']
        assert download_url == toolkit.url_for(
            controller='ckanext.datapackager.controllers.package:DataPackagerPackageController',
            action='download_tabular_data_format',
            package_id=dataset['name'])

    def test_view_edit_metadata(self):
        user = factories.User()
        extra_environ = {'REMOTE_USER': str(user['name'])}
        #create test package and resource
        path = os.path.join(os.path.dirname(__file__), os.pardir, 'test-data',
                            'lahmans-baseball-database', 'AllstarFull.csv')
        upload = open(path)
        package = helpers.call_action('package_create', name='test-package')
        api = ckanapi.TestAppCKAN(self.app, apikey=user['apikey'])
        resource = api.action.resource_create(
            package_id=package['id'],
            upload=upload,
            format='csv',
            can_be_previewed=True,
        )

        response = self.app.get('/package/{0}/file/{1}/schema/0/edit'.format(package['id'], resource['id']),
            extra_environ=extra_environ)
        soup = bs4.BeautifulSoup(response.body)
        form_dict = dict((i.attrs['name'], i.attrs['value'])
            for i in soup.form.findAll('input'))

        nose.tools.assert_equals(sorted(form_dict.items()),
            sorted({
                u'name-type': u'type',
                u'value-type': u'string',
                u'name-name': u'name',
                u'value-2': u'',
                u'name-2': u'',
                u'value-name': u'playerID'
            }.items())
        )

    def test_submit_metadata(self):
        user = factories.User()
        extra_environ = {'REMOTE_USER': str(user['name'])}

        #create test package and upload a test csv file.
        path = os.path.join(os.path.dirname(__file__), os.pardir, 'test-data',
                            'data.csv')
        upload = open(path)
        package = helpers.call_action('package_create', name='test-package')
        api = ckanapi.TestAppCKAN(self.app, apikey=user['apikey'])
        resource = api.action.resource_create(
            package_id=package['id'],
            upload=upload,
            format='csv',
            can_be_previewed=True,
        )

        #post new data to the metadata editor
        #webtest multiple submit does not work so we cannot use the response.forms
        #form.submit('delete', index=0) does not work and is bugged in our current
        #version of web test!
        response = self.app.post('/package/{0}/file/{1}/schema/0/edit'.format(package['id'], resource['id']),
            OrderedDict([
                (u'name-type', u'type'), (u'value-type', u'string'),
                (u'name-2', u'new'),(u'value-2', u'new value'),
                (u'name-name', u'name'),  (u'value-name', u'date'),
            ]),
            extra_environ=extra_environ,
        )

        #check that our new metadata has been saved to the resource
        resource_schema_field = api.action.resource_schema_field_show(
            index=0, resource_id=resource['id'])

        #check that the output matches.
        expected_output = {
            u'index': 0,
            u'type': u'string',
            u'name': u'date',
            u'new': u'new value'
        }

        nose.tools.assert_equals(
            sorted(resource_schema_field),
            sorted(expected_output)
        )

    def test_delete_metadata(self):
        '''test that deletion from a schema field through the editor works'''
        user = factories.User()
        extra_environ = {
            'REMOTE_USER': str(user['name']),
        }

        #create test package and upload a test csv file.
        path = os.path.join(os.path.dirname(__file__), os.pardir, 'test-data',
                            'data.csv')
        upload = open(path)
        api = ckanapi.TestAppCKAN(self.app, apikey=user['apikey'])
        package = api.action.package_create(name='test-package')
        resource = api.action.resource_create(
            package_id=package['id'],
            upload=upload,
            format='csv',
            can_be_previewed=True,
        )

        #post new data to the metadata editor removing one of the elements
        response = self.app.post('/package/{0}/file/{1}/schema/0/edit'.format(package['id'], resource['id']),
            OrderedDict([
                (u'name-type', u'type'), (u'value-type', u'string'),
                (u'name-name', u'name'),  (u'value-name', u'date'),
                (u'delete', u'name-type'),
            ]),
            extra_environ=extra_environ,
        )

        #save me some future debugging time
        #we should not have a validation error here, we constructed the dict!
        assert not 'The following errors were found' in response.body

        #check that our new metadata has been saved to the resource
        resource_schema_field = api.action.resource_schema_field_show(
            index=0, resource_id=resource['id'])

        #check that the output matches.
        expected_output = {
            u'index': 0,
            u'name': u'date',
        }

        nose.tools.assert_equals(
            sorted(resource_schema_field.items()),
            sorted(expected_output.items())
        )

    def test_editor_raises_validation_error(self):
        '''test that a validation error is raised when no name is given and
        is a required field '''
        user = factories.User()
        extra_environ = {'REMOTE_USER': str(user['name'])}

        #create test package and upload a test csv file.
        path = os.path.join(os.path.dirname(__file__), os.pardir, 'test-data',
                            'data.csv')
        upload = open(path)
        package = helpers.call_action('package_create', name='test-package')
        api = ckanapi.TestAppCKAN(self.app, apikey=user['apikey'])
        resource = api.action.resource_create(
            package_id=package['id'],
            upload=upload,
            format='csv',
            can_be_previewed=True,
        )

        #post new data to the metadata editor removing one of the elements
        response = self.app.post('/package/{0}/file/{1}/schema/0/edit'.format(package['id'], resource['id']),
            OrderedDict([
                (u'name-type', u'type'), (u'value-type', u'string'),
            ]),
            extra_environ=extra_environ,
        )
 
        #check that an error message has been displayed
        nose.tools.assert_in(
            'The following errors were found',
            response.body
        )

    def test_editor_with_unauthorized_user(self):
        user = factories.User()
        #create test package and resource
        path = os.path.join(os.path.dirname(__file__), os.pardir, 'test-data',
                            'lahmans-baseball-database', 'AllstarFull.csv')
        upload = open(path)
        package = helpers.call_action('package_create', name='test-package')
        api = ckanapi.TestAppCKAN(self.app, apikey=user['apikey'])
        resource = api.action.resource_create(
            package_id=package['id'],
            upload=upload,
            format='csv',
            can_be_previewed=True,
        )

        #make an unauthorized request to the editor.
        response = self.app.post('/package/{0}/file/{1}/schema/0/edit'.format(package['id'], resource['id']),
            OrderedDict([
                (u'name-type', u'type'), (u'value-type', u'string'),
                (u'name-2', u'new'),(u'value-2', u'new value'),
                (u'name-name', u'name'),  (u'value-name', u'date'),
            ]),
        )
        #test that we were redirected to the login page
        nose.tools.assert_equals(302, response.status_int)
        nose.tools.assert_in('/user/login?came_from', response.location)



class TestRegroupFields(object):
    def test_regroup_fields(self):
        input_dict = {
            'name-field_a': 'field a',
            'value-field_a': 'a string',
            'name-field-b': 'field b',
            'value-field-b': 1,
            'name-field-c': 'field c',
            'value-field-c': 2,
        }

        expected_output = {
            'field a': 'a string',
            'field b': 1,
            'field c': 2,
        }
        nose.tools.assert_equals(
            sorted(package_controller._regroup_fields(input_dict).items()),
            sorted(expected_output.items()),
        )

    def test_deleted_field(self):
        input_dict = {
            'name-field_a': 'field a',
            'value-field_a': 'a string',
            'name-field-b': 'field b',
            'value-field-b': 1,
            'name-field-c': 'field c',
            'value-field-c': 2,
        }

        expected_output = {
            'field a': 'a string',
            'field b': 1,
        }
        nose.tools.assert_equals(
            sorted(package_controller._regroup_fields(input_dict, deleted='name-field-c').items()),
            sorted(expected_output.items()),
        )


class TestMetadataViewer(custom_helpers.FunctionalTestBaseClass):
    '''Tests for the custom CSV preview and metadata viewer on the resource
    read page.

    '''
    def _create_resource(self, file='test-data/lahmans-baseball-database/ManagersHalf.csv'):
        '''Return a test dataset, resource and resource schema.'''

        dataset = factories.Dataset()
        csv_file = custom_helpers.get_csv_file(file)
        user = factories.User()
        api = ckanapi.TestAppCKAN(self.app, apikey=user['apikey'])
        resource = api.action.resource_create(package_id=dataset['id'],
                                              upload=csv_file)
        schema = api.action.resource_schema_show(resource_id=resource['id'])

        return dataset, resource, schema

    def test_csv_preview(self):
        '''Simple test of the custom CSV preview on the resource read page.

        '''
        dataset, resource, _ = self._create_resource()

        response = self.app.get(
            toolkit.url_for(controller='package', action='resource_read',
                            id=dataset['id'], resource_id=resource['id']))

        soup = response.html

        table = soup.table  # This assumes the CSV preview is the first table
                            # on the page.

        # Test that the table has the right headers texts.
        headers = table.find_all('th')
        assert len(headers) == 10
        assert [h.text for h in headers] == ['playerID', 'yearID', 'teamID',
                                             'lgID', 'inseason', 'half', 'G',
                                             'W', 'L', 'rank']

        # Test that the headers are linked to the right pages.
        for number, header in enumerate(headers):
            links = header.find_all('a')
            assert len(links) == 1
            link = links[0]
            assert link['href'] == toolkit.url_for(controller='package',
                                                   action='resource_read',
                                                   id=dataset['id'],
                                                   resource_id=resource['id'],
                                                   index=number)

        # Test that a few of the table row values are correct.
        rows = table.find_all('tr')
        definitions = rows[0].find_all('td')
        assert [d.text for d in definitions[:3]] == ['hanlone01', 'hanlone01',
                                                     'vanhage01']
        definitions = rows[3].find_all('td')
        assert [d.text for d in definitions[:3]] == ['NL', 'NL', 'NL']

    def test_csv_preview_active_row(self):
        '''Test the selected row in the CSV preview has CSS class "active".'''

        dataset, resource, _ = self._create_resource()

        # Try a few different row numbers, including the first and the last.
        for row_number in(0, 3, 7, 9):

            response = self.app.get(
                toolkit.url_for(controller='package', action='resource_read',
                                id=dataset['id'], resource_id=resource['id'],
                                index=row_number))

            soup = response.html

            table = soup.table  # This assumes the CSV preview is the first
                                # table on the page.

            active_rows = table.find_all('tr', class_='active')
            assert len(active_rows) == 1, ("There should be one row in the "
                                           "table with the CSS class 'active'")
            active_row = active_rows[0]
            assert active_row == table.find_all('tr')[row_number], (
                "The active row should be the row named in the URL")

    def test_csv_preview_default_active_row(self):
        '''Test that visiting /package/{id}/file/{resource_id} (without a
        /schema/{index} on the end) selects the first row in the CSV preview as
        "active" by default.

        '''
        dataset, resource, _ = self._create_resource()

        response = self.app.get(
            toolkit.url_for(controller='package', action='resource_read',
                            id=dataset['id'], resource_id=resource['id']))

        soup = response.html

        table = soup.table  # This assumes the CSV preview is the first
                            # table on the page.

        active_rows = table.find_all('tr', class_='active')
        assert len(active_rows) == 1, ("There should be one row in the "
                                       "table with the CSS class 'active'")
        active_row = active_rows[0]
        assert active_row == table.find_all('tr')[0], (
            "The active row should be the first row")

    def _test_metadata_viewer_contents(self, soup, field):
        '''Test that the given soup contains a metadata viewer div with the
        correct contents for the given resource schema field.

        '''
        # Find the metadata viewer div.
        matches = soup.find_all('div', class_='meta tab-content')
        assert len(matches) == 1
        metadata_viewer = matches[0]

        # Test that the heading has the right text.
        headings = metadata_viewer('h2')
        assert len(headings) == 1
        heading = headings[0]
        assert heading.text == 'Metadata for {field}'.format(
            field=field['name'])

        # Test that the definition list has the right contents.
        dlists = metadata_viewer('dl')
        assert len(dlists) == 1
        dlist = dlists[0]

        dterms = dlist('dt')
        assert [dterm.text for dterm in dterms] == field.keys()

        ddefinitions = dlist('dd')
        assert [dd.text.strip() for dd in ddefinitions] == [
            str(value) for value in field.values()]

    def test_metadata_viewer_with_default_active_row(self):
        '''Test the metadata viewer when visiting
        /package/{id}/file/{resource_id} (without a /schema/{index} on the
        end.

        '''
        dataset, resource, schema = self._create_resource()

        response = self.app.get(
            toolkit.url_for(controller='package', action='resource_read',
                            id=dataset['id'], resource_id=resource['id']))

        soup = response.html

        # The metadata viewer should be showing the metadata for the first
        # field.
        self._test_metadata_viewer_contents(soup, schema['fields'][0])

    def test_metadata_viewer_with_different_active_rows(self):
        '''Test that the metadata viewer shows the right metadata when
        different columns are selected.

        '''
        dataset, resource, schema = self._create_resource()

        for index in (0, 3, 7, 9):

            response = self.app.get(
                toolkit.url_for(controller='package', action='resource_read',
                                id=dataset['id'], resource_id=resource['id'],
                                index=index))

            soup = response.html

            # The metadata viewer should be showing the metadata for the right
            # field.
            self._test_metadata_viewer_contents(soup, schema['fields'][index])

    def test_resource_with_no_file(self):
        '''When viewing the page of a resource that has a remote URL instead of
        an uploaded file, a 'No such file or directory' error should be shown
        instead of the CSV preview.

        '''
        dataset = factories.Dataset()
        resource = factories.Resource(dataset=dataset)

        response = self.app.get(
            toolkit.url_for(controller='package', action='resource_read',
                            id=dataset['id'], resource_id=resource['id']))

        soup = response.html
        divs = soup('div', class_='ckanext-datapreview')
        assert len(divs) == 1
        div = divs[0]
<<<<<<< HEAD
        assert div.text.strip() == 'Error: No such file or directory'

    def test_primary_key_is_on_page_string(self):
        dataset, resource, schema = self._create_resource()
        helpers.call_action(
            'resource_schema_pkey_create',
            resource_id=resource['id'],
            pkey="playerID"
        )

        response = self.app.get(
            toolkit.url_for(controller='package', action='resource_read',
                            id=dataset['id'], resource_id=resource['id']))

        soup = response.html
        nose.tools.assert_true(soup.find(text='Primary Key'))
        pkey = soup.find(id='primary-key')
        nose.tools.assert_true(
            pkey.li.a.attrs['href'],
            '/package/{0}/file/{1}/schema/0'.format(
                dataset['id'], resource['id'])
        )

        nose.tools.assert_true(pkey.li.a.text, 'playerID')

    def test_primary_key_is_on_page_list(self):
        dataset, resource, schema = self._create_resource()
        helpers.call_action(
            'resource_schema_pkey_create',
            resource_id=resource['id'],
            pkey=["playerID", "teamID"]
        )
=======
        assert div.text.strip() == ("Error: There's no uploaded file for this "
                                    "resource")

    def test_non_csv_file(self):
        '''When viewing the page of a resource whose file is not a CSV file,
        an error should be shown instead of the CSV preview.

        '''
        dataset = factories.Dataset()
        non_csv_file = custom_helpers.get_csv_file('test-data/not-a-csv.png')
        user = factories.User()
        api = ckanapi.TestAppCKAN(self.app, apikey=user['apikey'])
        resource = api.action.resource_create(package_id=dataset['id'],
                                              upload=non_csv_file)
>>>>>>> 165110b6

        response = self.app.get(
            toolkit.url_for(controller='package', action='resource_read',
                            id=dataset['id'], resource_id=resource['id']))

        soup = response.html
<<<<<<< HEAD
        nose.tools.assert_true(soup.find(text='Primary Key'))
        pkey = soup.find(id='primary-key')

        pkeys = pkey.find_all('li')
        nose.tools.assert_true(
            pkeys[0].a.attrs['href'],
            '/package/{0}/file/{1}/schema/0'.format(
                dataset['id'], resource['id'])
        )
        nose.tools.assert_true(pkeys[0].a.text, 'playerID')
        
        nose.tools.assert_true(
            pkeys[1].a.attrs['href'],
            '/package/{0}/file/{1}/schema/0'.format(
                dataset['id'], resource['id'])
        )
        nose.tools.assert_true(pkeys[1].a.text, 'teamID')

    def test_foreign_key_is_on_page_string(self):
        dataset = factories.Dataset()
        csv_file0 = custom_helpers.get_csv_file(
            'test-data/lahmans-baseball-database/Master.csv')
        user = factories.User()
        api = ckanapi.TestAppCKAN(self.app, apikey=user['apikey'])
        resource0 = api.action.resource_create(package_id=dataset['id'],
                                              upload=csv_file0)
        schema0 = api.action.resource_schema_show(resource_id=resource0['id'])


        csv_file1 = custom_helpers.get_csv_file(
            'test-data/lahmans-baseball-database/ManagersHalf.csv')
        api = ckanapi.TestAppCKAN(self.app, apikey=user['apikey'])
        resource1 = api.action.resource_create(package_id=dataset['id'],
                                              upload=csv_file1)
        schema1 = api.action.resource_schema_show(resource_id=resource1['id'])

        helpers.call_action(
            'resource_schema_fkey_create',
            field="playerID",
            resource_id=resource1['id'],
            referenced_resource_id=resource0['id'],
            referenced_field="playerID",
        )

        response = self.app.get(
            toolkit.url_for(controller='package', action='resource_read',
                            id=dataset['id'], resource_id=resource1['id']))

        soup = response.html
        nose.tools.assert_true(soup.find(text='Foreign Keys'))
        pkey = soup.find(id='foreign-key')
        nose.tools.assert_true(
            pkey.li.a.attrs['href'],
            '/package/{0}/file/{1}/schema/0'.format(
                dataset['id'], resource0['id'])
        )

        nose.tools.assert_true(pkey.li.a.text, 'playerID')

    def test_foreign_key_is_on_page_list(self):
        dataset = factories.Dataset()
        csv_file0 = custom_helpers.get_csv_file(
            'test-data/lahmans-baseball-database/BattingPost.csv')
        user = factories.User()
        api = ckanapi.TestAppCKAN(self.app, apikey=user['apikey'])
        resource0 = api.action.resource_create(package_id=dataset['id'],
                                              upload=csv_file0)
        schema0 = api.action.resource_schema_show(resource_id=resource0['id'])


        csv_file1 = custom_helpers.get_csv_file(
            'test-data/lahmans-baseball-database/AllstarFull.csv')
        api = ckanapi.TestAppCKAN(self.app, apikey=user['apikey'])
        resource1 = api.action.resource_create(package_id=dataset['id'],
                                              upload=csv_file1)
        schema1 = api.action.resource_schema_show(resource_id=resource1['id'])

        helpers.call_action(
            'resource_schema_fkey_create',
            field=["playerID", "yearID"],
            resource_id=resource1['id'],
            referenced_resource_id=resource0['id'],
            referenced_field=["playerID", "yearID"],
        )

        response = self.app.get(
            toolkit.url_for(controller='package', action='resource_read',
                            id=dataset['id'], resource_id=resource1['id']))

        soup = response.html
        nose.tools.assert_true(soup.find(text='Foreign Keys'))

        fkey = soup.find(id='foreign-key')
        #check that the name of the referned csv file appears
        nose.tools.assert_true('BattingPost.csv' in fkey.text)

        fkeys = fkey.find_all('li')

        #check the source link
        nose.tools.assert_equals(
            fkeys[0].a.attrs['href'],
            '/package/{0}/file/{1}/schema/0'.format(
                dataset['id'], resource1['id'])
        )
        nose.tools.assert_equals(fkeys[0].a.text, 'playerID')

        nose.tools.assert_equals(
            fkeys[1].a.attrs['href'],
            '/package/{0}/file/{1}/schema/1'.format(
                dataset['id'], resource1['id'])
        )
        nose.tools.assert_equals(fkeys[1].a.text, 'yearID')

        #check the destination link
        nose.tools.assert_equals(
            fkeys[2].a.attrs['href'],
            '/package/{0}/file/{1}/schema/2'.format(
                dataset['id'], resource0['id'])
        )
        nose.tools.assert_equals(fkeys[2].a.text, 'playerID')
        

        #check the destination link
        nose.tools.assert_equals(
            fkeys[3].a.attrs['href'],
            '/package/{0}/file/{1}/schema/0'.format(
                dataset['id'], resource0['id'])
        )
        nose.tools.assert_equals(fkeys[3].a.text, 'yearID')
=======
        divs = soup('div', class_='ckanext-datapreview')
        assert len(divs) == 1
        div = divs[0]
        assert div.text.strip().startswith('Error: ')

    def test_file_switcher(self):
        '''Simple test that the contents of the file switcher dropdown are
        correct.

        '''
        dataset = factories.Dataset()
        resource_1 = factories.Resource(dataset=dataset)
        resource_2 = factories.Resource(dataset=dataset)
        resource_3 = factories.Resource(dataset=dataset)

        response = self.app.get(
            toolkit.url_for(controller='package', action='resource_read',
                            id=dataset['id'], resource_id=resource_1['id']))

        # The dropdown should contain links to the two other files in the
        # package.
        soup = response.html
        links = soup.find('h1', class_='dropdown').find('ul').find_all('a')
        assert len(links) == 2
        assert len([link for link in links if link['href'] ==
                   toolkit.url_for(controller='package', action='resource_read',
                                   id=dataset['id'],
                                   resource_id=resource_2['id'])]) == 1
        assert len([link for link in links if link['href'] ==
                   toolkit.url_for(controller='package', action='resource_read',
                                   id=dataset['id'],
                                   resource_id=resource_3['id'])]) == 1

    def test_file_switcher_only_one_resource(self):
        '''Test that the file switcher dropdown is not shown when the package
        only has one resource.

        '''
        dataset = factories.Dataset()
        resource = factories.Resource(dataset=dataset)

        response = self.app.get(
            toolkit.url_for(controller='package', action='resource_read',
                            id=dataset['id'], resource_id=resource['id']))

        soup = response.html
        assert soup.find('h1', class_='dropdown').find('ul') is None, (
            "The file switcher dropdown should not be shown when the file "
            "only has one resource")

    def test_csv_preview_unicode(self):
        '''Upload a unicode csv file, test that it handles unicode '''
        dataset, resource, _ = self._create_resource('test-data/unicode.csv')

        response = self.app.get(
            toolkit.url_for(controller='package', action='resource_read',
                            id=dataset['id'], resource_id=resource['id']))

        nose.tools.assert_equals(200, response.status_int)
>>>>>>> 165110b6
<|MERGE_RESOLUTION|>--- conflicted
+++ resolved
@@ -635,40 +635,6 @@
         divs = soup('div', class_='ckanext-datapreview')
         assert len(divs) == 1
         div = divs[0]
-<<<<<<< HEAD
-        assert div.text.strip() == 'Error: No such file or directory'
-
-    def test_primary_key_is_on_page_string(self):
-        dataset, resource, schema = self._create_resource()
-        helpers.call_action(
-            'resource_schema_pkey_create',
-            resource_id=resource['id'],
-            pkey="playerID"
-        )
-
-        response = self.app.get(
-            toolkit.url_for(controller='package', action='resource_read',
-                            id=dataset['id'], resource_id=resource['id']))
-
-        soup = response.html
-        nose.tools.assert_true(soup.find(text='Primary Key'))
-        pkey = soup.find(id='primary-key')
-        nose.tools.assert_true(
-            pkey.li.a.attrs['href'],
-            '/package/{0}/file/{1}/schema/0'.format(
-                dataset['id'], resource['id'])
-        )
-
-        nose.tools.assert_true(pkey.li.a.text, 'playerID')
-
-    def test_primary_key_is_on_page_list(self):
-        dataset, resource, schema = self._create_resource()
-        helpers.call_action(
-            'resource_schema_pkey_create',
-            resource_id=resource['id'],
-            pkey=["playerID", "teamID"]
-        )
-=======
         assert div.text.strip() == ("Error: There's no uploaded file for this "
                                     "resource")
 
@@ -683,144 +649,12 @@
         api = ckanapi.TestAppCKAN(self.app, apikey=user['apikey'])
         resource = api.action.resource_create(package_id=dataset['id'],
                                               upload=non_csv_file)
->>>>>>> 165110b6
 
         response = self.app.get(
             toolkit.url_for(controller='package', action='resource_read',
                             id=dataset['id'], resource_id=resource['id']))
 
         soup = response.html
-<<<<<<< HEAD
-        nose.tools.assert_true(soup.find(text='Primary Key'))
-        pkey = soup.find(id='primary-key')
-
-        pkeys = pkey.find_all('li')
-        nose.tools.assert_true(
-            pkeys[0].a.attrs['href'],
-            '/package/{0}/file/{1}/schema/0'.format(
-                dataset['id'], resource['id'])
-        )
-        nose.tools.assert_true(pkeys[0].a.text, 'playerID')
-        
-        nose.tools.assert_true(
-            pkeys[1].a.attrs['href'],
-            '/package/{0}/file/{1}/schema/0'.format(
-                dataset['id'], resource['id'])
-        )
-        nose.tools.assert_true(pkeys[1].a.text, 'teamID')
-
-    def test_foreign_key_is_on_page_string(self):
-        dataset = factories.Dataset()
-        csv_file0 = custom_helpers.get_csv_file(
-            'test-data/lahmans-baseball-database/Master.csv')
-        user = factories.User()
-        api = ckanapi.TestAppCKAN(self.app, apikey=user['apikey'])
-        resource0 = api.action.resource_create(package_id=dataset['id'],
-                                              upload=csv_file0)
-        schema0 = api.action.resource_schema_show(resource_id=resource0['id'])
-
-
-        csv_file1 = custom_helpers.get_csv_file(
-            'test-data/lahmans-baseball-database/ManagersHalf.csv')
-        api = ckanapi.TestAppCKAN(self.app, apikey=user['apikey'])
-        resource1 = api.action.resource_create(package_id=dataset['id'],
-                                              upload=csv_file1)
-        schema1 = api.action.resource_schema_show(resource_id=resource1['id'])
-
-        helpers.call_action(
-            'resource_schema_fkey_create',
-            field="playerID",
-            resource_id=resource1['id'],
-            referenced_resource_id=resource0['id'],
-            referenced_field="playerID",
-        )
-
-        response = self.app.get(
-            toolkit.url_for(controller='package', action='resource_read',
-                            id=dataset['id'], resource_id=resource1['id']))
-
-        soup = response.html
-        nose.tools.assert_true(soup.find(text='Foreign Keys'))
-        pkey = soup.find(id='foreign-key')
-        nose.tools.assert_true(
-            pkey.li.a.attrs['href'],
-            '/package/{0}/file/{1}/schema/0'.format(
-                dataset['id'], resource0['id'])
-        )
-
-        nose.tools.assert_true(pkey.li.a.text, 'playerID')
-
-    def test_foreign_key_is_on_page_list(self):
-        dataset = factories.Dataset()
-        csv_file0 = custom_helpers.get_csv_file(
-            'test-data/lahmans-baseball-database/BattingPost.csv')
-        user = factories.User()
-        api = ckanapi.TestAppCKAN(self.app, apikey=user['apikey'])
-        resource0 = api.action.resource_create(package_id=dataset['id'],
-                                              upload=csv_file0)
-        schema0 = api.action.resource_schema_show(resource_id=resource0['id'])
-
-
-        csv_file1 = custom_helpers.get_csv_file(
-            'test-data/lahmans-baseball-database/AllstarFull.csv')
-        api = ckanapi.TestAppCKAN(self.app, apikey=user['apikey'])
-        resource1 = api.action.resource_create(package_id=dataset['id'],
-                                              upload=csv_file1)
-        schema1 = api.action.resource_schema_show(resource_id=resource1['id'])
-
-        helpers.call_action(
-            'resource_schema_fkey_create',
-            field=["playerID", "yearID"],
-            resource_id=resource1['id'],
-            referenced_resource_id=resource0['id'],
-            referenced_field=["playerID", "yearID"],
-        )
-
-        response = self.app.get(
-            toolkit.url_for(controller='package', action='resource_read',
-                            id=dataset['id'], resource_id=resource1['id']))
-
-        soup = response.html
-        nose.tools.assert_true(soup.find(text='Foreign Keys'))
-
-        fkey = soup.find(id='foreign-key')
-        #check that the name of the referned csv file appears
-        nose.tools.assert_true('BattingPost.csv' in fkey.text)
-
-        fkeys = fkey.find_all('li')
-
-        #check the source link
-        nose.tools.assert_equals(
-            fkeys[0].a.attrs['href'],
-            '/package/{0}/file/{1}/schema/0'.format(
-                dataset['id'], resource1['id'])
-        )
-        nose.tools.assert_equals(fkeys[0].a.text, 'playerID')
-
-        nose.tools.assert_equals(
-            fkeys[1].a.attrs['href'],
-            '/package/{0}/file/{1}/schema/1'.format(
-                dataset['id'], resource1['id'])
-        )
-        nose.tools.assert_equals(fkeys[1].a.text, 'yearID')
-
-        #check the destination link
-        nose.tools.assert_equals(
-            fkeys[2].a.attrs['href'],
-            '/package/{0}/file/{1}/schema/2'.format(
-                dataset['id'], resource0['id'])
-        )
-        nose.tools.assert_equals(fkeys[2].a.text, 'playerID')
-        
-
-        #check the destination link
-        nose.tools.assert_equals(
-            fkeys[3].a.attrs['href'],
-            '/package/{0}/file/{1}/schema/0'.format(
-                dataset['id'], resource0['id'])
-        )
-        nose.tools.assert_equals(fkeys[3].a.text, 'yearID')
-=======
         divs = soup('div', class_='ckanext-datapreview')
         assert len(divs) == 1
         div = divs[0]
@@ -880,4 +714,169 @@
                             id=dataset['id'], resource_id=resource['id']))
 
         nose.tools.assert_equals(200, response.status_int)
->>>>>>> 165110b6
+
+    def test_primary_key_is_on_page_string(self):
+        dataset, resource, schema = self._create_resource()
+        helpers.call_action(
+            'resource_schema_pkey_create',
+            resource_id=resource['id'],
+            pkey="playerID"
+        )
+
+        response = self.app.get(
+            toolkit.url_for(controller='package', action='resource_read',
+                            id=dataset['id'], resource_id=resource['id']))
+
+        soup = response.html
+        nose.tools.assert_true(soup.find(text='Primary Key'))
+        pkey = soup.find(id='primary-key')
+        nose.tools.assert_true(
+            pkey.li.a.attrs['href'],
+            '/package/{0}/file/{1}/schema/0'.format(
+                dataset['id'], resource['id'])
+        )
+
+        nose.tools.assert_true(pkey.li.a.text, 'playerID')
+
+    def test_primary_key_is_on_page_list(self):
+        dataset, resource, schema = self._create_resource()
+        helpers.call_action(
+            'resource_schema_pkey_create',
+            resource_id=resource['id'],
+            pkey=["playerID", "teamID"]
+        )
+
+        response = self.app.get(
+            toolkit.url_for(controller='package', action='resource_read',
+                            id=dataset['id'], resource_id=resource['id']))
+
+        soup = response.html
+        nose.tools.assert_true(soup.find(text='Primary Key'))
+        pkey = soup.find(id='primary-key')
+
+        pkeys = pkey.find_all('li')
+        nose.tools.assert_true(
+            pkeys[0].a.attrs['href'],
+            '/package/{0}/file/{1}/schema/0'.format(
+                dataset['id'], resource['id'])
+        )
+        nose.tools.assert_true(pkeys[0].a.text, 'playerID')
+        
+        nose.tools.assert_true(
+            pkeys[1].a.attrs['href'],
+            '/package/{0}/file/{1}/schema/0'.format(
+                dataset['id'], resource['id'])
+        )
+        nose.tools.assert_true(pkeys[1].a.text, 'teamID')
+
+    def test_foreign_key_is_on_page_string(self):
+        dataset = factories.Dataset()
+        csv_file0 = custom_helpers.get_csv_file(
+            'test-data/lahmans-baseball-database/Master.csv')
+        user = factories.User()
+        api = ckanapi.TestAppCKAN(self.app, apikey=user['apikey'])
+        resource0 = api.action.resource_create(package_id=dataset['id'],
+                                              upload=csv_file0)
+        schema0 = api.action.resource_schema_show(resource_id=resource0['id'])
+
+
+        csv_file1 = custom_helpers.get_csv_file(
+            'test-data/lahmans-baseball-database/ManagersHalf.csv')
+        api = ckanapi.TestAppCKAN(self.app, apikey=user['apikey'])
+        resource1 = api.action.resource_create(package_id=dataset['id'],
+                                              upload=csv_file1)
+        schema1 = api.action.resource_schema_show(resource_id=resource1['id'])
+
+        helpers.call_action(
+            'resource_schema_fkey_create',
+            field="playerID",
+            resource_id=resource1['id'],
+            referenced_resource_id=resource0['id'],
+            referenced_field="playerID",
+        )
+
+        response = self.app.get(
+            toolkit.url_for(controller='package', action='resource_read',
+                            id=dataset['id'], resource_id=resource1['id']))
+
+        soup = response.html
+        nose.tools.assert_true(soup.find(text='Foreign Keys'))
+        pkey = soup.find(id='foreign-key')
+        nose.tools.assert_true(
+            pkey.li.a.attrs['href'],
+            '/package/{0}/file/{1}/schema/0'.format(
+                dataset['id'], resource0['id'])
+        )
+
+        nose.tools.assert_true(pkey.li.a.text, 'playerID')
+
+    def test_foreign_key_is_on_page_list(self):
+        dataset = factories.Dataset()
+        csv_file0 = custom_helpers.get_csv_file(
+            'test-data/lahmans-baseball-database/BattingPost.csv')
+        user = factories.User()
+        api = ckanapi.TestAppCKAN(self.app, apikey=user['apikey'])
+        resource0 = api.action.resource_create(package_id=dataset['id'],
+                                              upload=csv_file0)
+        schema0 = api.action.resource_schema_show(resource_id=resource0['id'])
+
+
+        csv_file1 = custom_helpers.get_csv_file(
+            'test-data/lahmans-baseball-database/AllstarFull.csv')
+        api = ckanapi.TestAppCKAN(self.app, apikey=user['apikey'])
+        resource1 = api.action.resource_create(package_id=dataset['id'],
+                                              upload=csv_file1)
+        schema1 = api.action.resource_schema_show(resource_id=resource1['id'])
+
+        helpers.call_action(
+            'resource_schema_fkey_create',
+            field=["playerID", "yearID"],
+            resource_id=resource1['id'],
+            referenced_resource_id=resource0['id'],
+            referenced_field=["playerID", "yearID"],
+        )
+
+        response = self.app.get(
+            toolkit.url_for(controller='package', action='resource_read',
+                            id=dataset['id'], resource_id=resource1['id']))
+
+        soup = response.html
+        nose.tools.assert_true(soup.find(text='Foreign Keys'))
+
+        fkey = soup.find(id='foreign-key')
+        #check that the name of the referned csv file appears
+        nose.tools.assert_true('BattingPost.csv' in fkey.text)
+
+        fkeys = fkey.find_all('li')
+
+        #check the source link
+        nose.tools.assert_equals(
+            fkeys[0].a.attrs['href'],
+            '/package/{0}/file/{1}/schema/0'.format(
+                dataset['id'], resource1['id'])
+        )
+        nose.tools.assert_equals(fkeys[0].a.text, 'playerID')
+
+        nose.tools.assert_equals(
+            fkeys[1].a.attrs['href'],
+            '/package/{0}/file/{1}/schema/1'.format(
+                dataset['id'], resource1['id'])
+        )
+        nose.tools.assert_equals(fkeys[1].a.text, 'yearID')
+
+        #check the destination link
+        nose.tools.assert_equals(
+            fkeys[2].a.attrs['href'],
+            '/package/{0}/file/{1}/schema/2'.format(
+                dataset['id'], resource0['id'])
+        )
+        nose.tools.assert_equals(fkeys[2].a.text, 'playerID')
+        
+
+        #check the destination link
+        nose.tools.assert_equals(
+            fkeys[3].a.attrs['href'],
+            '/package/{0}/file/{1}/schema/0'.format(
+                dataset['id'], resource0['id'])
+        )
+        nose.tools.assert_equals(fkeys[3].a.text, 'yearID')