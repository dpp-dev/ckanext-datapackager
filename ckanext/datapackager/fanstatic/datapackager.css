.stages li {
  width: 50%;
}
.btn.no-text [class^="icon-"] {
  margin-right: 0;
}
.btn.no-text span {
  display: none;
}
.page-heading.dropdown a {
  color: #444444;
}
.page-heading.dropdown a .caret {
  border-top-color: #444444;
  margin-top: 21px;
  margin-left: 5px;
  border-width: 6px;
}
.page-heading.dropdown .dropdown-menu {
  font-size: 14px;
}
.actions {
  right: 25px;
  top: 30px;
}
.panel {
  background-color: #FFFFFF;
  border: 1px solid #DDDDDD;
  -webkit-border-radius: 4px;
  -moz-border-radius: 4px;
  border-radius: 4px;
  box-shadow: 0 1px 1px rgba(0, 0, 0, 0.05);
  -moz-box-shadow: 0 1px 1px rgba(0, 0, 0, 0.05);
  -webkit-box-shadow: 0 1px 1px rgba(0, 0, 0, 0.05);
  overflow: hidden;
  position: relative;
}
.data.panel .meta {
  width: 263px;
  position: absolute;
  top: 0;
  left: -270px;
  bottom: 0;
  overflow: auto;
  background-color: #fafafa;
  border-right: solid 7px #00617f;
}
.data.panel:hover .meta,
.data.panel.active .meta {
  left: 0;
}
.data.panel .meta .module-heading {
  padding-top: 15px;
  padding-bottom: 15px;
}
.data.panel .meta .dl-horizontal {
  margin: 0;
}
.data.panel .meta .dl-horizontal dt {
  width: 50%;
  padding: 5px 10px 5px 25px;
  text-align: left;
  -ms-box-sizing: border-box;
  -moz-box-sizing: border-box;
  -webkit-box-sizing: border-box;
  box-sizing: border-box;
  border-bottom: 1px solid #dddddd;
}
.data.panel .meta .dl-horizontal dt:after {
  content: ':';
}
.data.panel .meta .dl-horizontal dd {
  margin-left: 50%;
  padding: 5px 25px 5px 0;
  -ms-box-sizing: border-box;
  -moz-box-sizing: border-box;
  -webkit-box-sizing: border-box;
  box-sizing: border-box;
  border-bottom: 1px solid #dddddd;
}
.data.panel .meta .close {
  position: absolute;
  top: 12px;
  right: 14px;
}
.data.panel .meta .close span {
}
.data.panel.active .meta .close {
  display: block;
}
.data.panel table {
  margin-bottom: 0;
  width: auto;
  min-width: 100%;
}
.data.panel .table tr:first-of-type th,
.data.panel .table tr:first-of-type td {
  border-color: #fff;
}
.data.panel table th {
  white-space: nowrap;
}
.data.panel:hover table,
.data.panel.active table {
  margin-left: 270px;
}
.data.panel.active tr.active th,
.data.panel.active tr.active td {
  border-color: #00617f;
  border-top-width: 2px;
  border-bottom-width: 2px;
  border-bottom-style: solid;
  padding-top: 7px;
  padding-bottom: 7px;
}
.data.panel.active tr.active th {
  background-color: #00617f;
}
.data.panel.active tr.active th a,
.data.panel.active tr.active th button {
  color: #fff;
  text-decoration: none;
}
.data.panel tr th button {
  border: 0;
  padding: 0;
  margin: 0;
  font-weight: bold;
}
.js .tab-content {
  display: block;
}
ul.dropdown-menu li {
  display: inline;
  margin: 0;
}
.dropdown-menu .dropdown-heading {
  background-color: #F5F5F5;
  border-bottom: 1px solid #DDDDDD;
  padding: 8px 15px;
  margin:-5px 0 5px 0;
  font-weight:bold;
  -webkit-border-top-left-radius: 5px;
  -webkit-border-top-right-radius: 5px;
  -moz-border-radius-topleft: 5px;
  -moz-border-radius-topright: 5px;
  border-top-left-radius: 5px;
  border-top-right-radius: 5px;
  display: inline-block;
  min-width: 160px;
}
<<<<<<< HEAD
.ckanext-datapreview legend {
  margin-bottom: 0;
}
.ckanext-datapreview .editor-row {
  padding: 5px 0 5px 25px;
  width: 100%;
}
.ckanext-datapreview label,
.ckanext-datapreview input,
.ckanext-datapreview select {
  padding-top: 5px;
}
.ckanext-datapreview label {
  float: left;
  width: 30%;
  padding-left: 25px;
  padding-right: 0;
  overflow: hidden;
  text-overflow: ellipsis;
}
.ckanext-datapreview .controls {
  float: left;
  margin-left: 0px;
  margin-top: 5px;
  margin-bottom: 5px;
}
.ckanext-datapreview input,
.ckanext-datapreview select,
.ckanext-datapreview .error-block {
  width: 130px;
}
.ckanext-datapreview select {
  width: 124px;
}
.ckanext-datapreview .error-block {
  padding-right: 6px;
}
.ckanext-datapreview hr {
  margin: 0;
  border: none;
  border-bottom: 1px solid #ddd;
  clear: both;
=======

.warning-block {
  color: #B55457 !important;
>>>>>>> 664b6b27
}<|MERGE_RESOLUTION|>--- conflicted
+++ resolved
@@ -149,7 +149,6 @@
   display: inline-block;
   min-width: 160px;
 }
-<<<<<<< HEAD
 .ckanext-datapreview legend {
   margin-bottom: 0;
 }
@@ -192,9 +191,7 @@
   border: none;
   border-bottom: 1px solid #ddd;
   clear: both;
-=======
-
+}
 .warning-block {
   color: #B55457 !important;
->>>>>>> 664b6b27
 }