import os.path

import ckan.plugins as plugins
import ckan.plugins.toolkit as toolkit
import ckan.common as common

import ckanext.b2.lib.helpers as custom_helpers
import ckanext.b2.lib.csv as lib_csv
import ckanext.b2.logic.action.create
import ckanext.b2.logic.action.get


def _get_path_to_resource_file(resource_dict):
    '''Return the local filesystem path to an uploaded resource file.

    The given ``resource_dict`` should be for a resource whose file has been
    uploaded to the FileStore.

    :param resource_dict: dict of the resource whose file you want
    :type resource_dict: a resource dict, e.g. from action ``resource_show``

    :rtype: string
    :returns: the absolute path to the resource file on the local filesystem

    '''
    # We need to do a direct import here, there's no nicer way yet.
    import ckan.lib.uploader as uploader
    upload = uploader.ResourceUpload(resource_dict)
    path = upload.get_path(resource_dict['id'])
    return os.path.abspath(path)


def _infer_schema_for_resource(resource):
    '''Return a JSON Table Schema for the given resource.

    This will guess column headers and types from the resource's CSV file.

    Assumes a resource with a CSV file uploaded to the FileStore.

    '''
    path = _get_path_to_resource_file(resource)
    schema = lib_csv.infer_schema_from_csv_file(path)
    return schema


class B2Plugin(plugins.SingletonPlugin):
    '''The main plugin class for ckanext-b2.

    '''
    plugins.implements(plugins.IConfigurer)
    plugins.implements(plugins.IRoutes, inherit=True)
    plugins.implements(plugins.ITemplateHelpers)
    plugins.implements(plugins.IResourceUpload)
    plugins.implements(plugins.IActions)

    def update_config(self, config):
        '''Update CKAN's configuration.

        See IConfigurer.

        '''
        toolkit.add_template_directory(config, 'templates')
        toolkit.add_resource('fanstatic', 'b2')

    def before_map(self, map_):
        '''Customize CKAN's route map and return it.

        CKAN calls this method before the default routes map is generated, so
        any routes set in this method will override any conflicting default
        routes.

        See IRoutes and http://routes.readthedocs.org

        '''
        # After you login or register CKAN redirects you to your user dashboard
        # page. We're not using CKAN's user dashboard (we're just using user
        # profile pages as dashboards instead) so redirect /dashboard to
        # /user/{user_name}.
        # (Note the URL requires the user name which is not available in this
        # method, that's why we seem to need our own controller and action
        # method to handle the redirect.)
        map_.connect('/dashboard',
            controller='ckanext.b2.controllers.user:B2UserController',
            action='read')

        # After they logout just redirect people to the front page, not the
        # stupid 'You have been logged out' page that CKAN has by default.
        map_.redirect('/user/logged_out_redirect', '/')

        map_.connect('/dataset/new_metadata/{id}',
            controller='ckanext.b2.controllers.package:B2PackageController',
            action='new_metadata')

        return map_

    def get_helpers(self):
        '''Return this plugin's custom template helper functions.

        See ITemplateHelpers.

        '''
        return {'resource_display_name': custom_helpers.resource_display_name}

    def after_upload(self, context, resource):
<<<<<<< HEAD
        resource['schema'] = _infer_schema_for_resource(resource)
        toolkit.get_action('resource_update')(context, resource)

    def get_actions(self):
        return {
            'resource_schema_field_create':
                ckanext.b2.logic.action.create.resource_schema_field_create,
            'resource_schema_show':
                ckanext.b2.logic.action.get.resource_schema_show,
        }
=======
        resource['schema'] = common.json.dumps(
            _infer_schema_for_resource(resource))
        toolkit.get_action('resource_update')(context, resource)
>>>>>>> 7dee2566
<|MERGE_RESOLUTION|>--- conflicted
+++ resolved
@@ -102,8 +102,8 @@
         return {'resource_display_name': custom_helpers.resource_display_name}
 
     def after_upload(self, context, resource):
-<<<<<<< HEAD
-        resource['schema'] = _infer_schema_for_resource(resource)
+        resource['schema'] = common.json.dumps(
+            _infer_schema_for_resource(resource))
         toolkit.get_action('resource_update')(context, resource)
 
     def get_actions(self):
@@ -112,9 +112,4 @@
                 ckanext.b2.logic.action.create.resource_schema_field_create,
             'resource_schema_show':
                 ckanext.b2.logic.action.get.resource_schema_show,
-        }
-=======
-        resource['schema'] = common.json.dumps(
-            _infer_schema_for_resource(resource))
-        toolkit.get_action('resource_update')(context, resource)
->>>>>>> 7dee2566
+        }